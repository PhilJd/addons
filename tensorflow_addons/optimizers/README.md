# Addons - Optimizers

## Maintainers
<<<<<<< HEAD
| Submodule               | Maintainers | Contact Info   |
|:----------------------- |:----------- |:-------------- |
| lazy_adam               |  SIG-Addons | addons@tensorflow.org   |
| weight_decay_optimizers |  SIG-Addons | addons@tensorflow.org   |
=======
| Submodule  | Maintainers  | Contact Info   |
|:---------- |:------------- |:--------------|
| lazy_adam |  SIG-Addons | addons@tensorflow.org   |
| moving_average | Dheeraj R. Reddy | dheeraj98reddy@gmail.com |
>>>>>>> 4118a11f

## Components
| Submodule | Optimizer  | Reference                                   |
|:--------- |:---------- |:---------|
| lazy_adam | LazyAdam | https://arxiv.org/abs/1412.6980      |
<<<<<<< HEAD
| weight_decay_optimizers | SGDW, AdamW, extend_with_decoupled_weight_decay | https://arxiv.org/pdf/1711.05101.pdf |
=======
| moving_average | MovingAverage | |
>>>>>>> 4118a11f


## Contribution Guidelines
#### Standard API
In order to conform with the current API standard, all optimizers
must:
 * Inherit from either `keras.optimizer_v2.OptimizerV2` or its subclasses.
 * [Register as a keras global object](https://github.com/tensorflow/addons/blob/master/tensorflow_addons/utils/keras_utils.py)
  so it can be serialized properly.
 * Add the addon to the `py_library` in this sub-package's BUILD file.

#### Testing Requirements
 * When applicable, run all tests with TensorFlow's
   `@run_in_graph_and_eager_modes` (for test method)
   or `run_all_in_graph_and_eager_modes` (for TestCase subclass)
   decorator.
 * Add a `py_test` to this sub-package's BUILD file.

#### Documentation Requirements
 * Update the table of contents in this sub-packages's README.<|MERGE_RESOLUTION|>--- conflicted
+++ resolved
@@ -1,27 +1,19 @@
 # Addons - Optimizers
 
 ## Maintainers
-<<<<<<< HEAD
-| Submodule               | Maintainers | Contact Info   |
-|:----------------------- |:----------- |:-------------- |
-| lazy_adam               |  SIG-Addons | addons@tensorflow.org   |
-| weight_decay_optimizers |  SIG-Addons | addons@tensorflow.org   |
-=======
 | Submodule  | Maintainers  | Contact Info   |
 |:---------- |:------------- |:--------------|
 | lazy_adam |  SIG-Addons | addons@tensorflow.org   |
 | moving_average | Dheeraj R. Reddy | dheeraj98reddy@gmail.com |
->>>>>>> 4118a11f
+| weight_decay_optimizers |  Phil Jund | ijund.phil@googlemail.com   |
+
 
 ## Components
 | Submodule | Optimizer  | Reference                                   |
 |:--------- |:---------- |:---------|
 | lazy_adam | LazyAdam | https://arxiv.org/abs/1412.6980      |
-<<<<<<< HEAD
+| moving_average | MovingAverage | |
 | weight_decay_optimizers | SGDW, AdamW, extend_with_decoupled_weight_decay | https://arxiv.org/pdf/1711.05101.pdf |
-=======
-| moving_average | MovingAverage | |
->>>>>>> 4118a11f
 
 
 ## Contribution Guidelines
