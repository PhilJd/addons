licenses(["notice"])  # Apache 2.0

package(default_visibility = ["//visibility:public"])

py_library(
    name = "optimizers",
    srcs = [
        "__init__.py",
        "lazy_adam.py",
<<<<<<< HEAD
        "weight_decay_optimizers.py",
=======
        "moving_average.py",
>>>>>>> 4118a11f
    ],
    srcs_version = "PY2AND3",
    deps = [
        "//tensorflow_addons/utils",
    ],
)

py_test(
    name = "lazy_adam_test",
    size = "small",
    srcs = [
        "lazy_adam_test.py",
    ],
    main = "lazy_adam_test.py",
    srcs_version = "PY2AND3",
    deps = [
        ":optimizers",
    ],
)

py_test(
<<<<<<< HEAD
    name = "weight_decay_optimizers_test",
    size = "small",
    srcs = [
        "weight_decay_optimizers_test.py",
    ],
    main = "weight_decay_optimizers_test.py",
=======
    name = "moving_average_test",
    size = "small",
    srcs = [
        "moving_average_test.py",
    ],
    main = "moving_average_test.py",
>>>>>>> 4118a11f
    srcs_version = "PY2AND3",
    deps = [
        ":optimizers",
    ],
)<|MERGE_RESOLUTION|>--- conflicted
+++ resolved
@@ -7,11 +7,8 @@
     srcs = [
         "__init__.py",
         "lazy_adam.py",
-<<<<<<< HEAD
+        "moving_average.py",
         "weight_decay_optimizers.py",
-=======
-        "moving_average.py",
->>>>>>> 4118a11f
     ],
     srcs_version = "PY2AND3",
     deps = [
@@ -33,21 +30,25 @@
 )
 
 py_test(
-<<<<<<< HEAD
+    name = "moving_average_test",
+    size = "small",
+    srcs = [
+        "moving_average_test.py",
+    ],
+    main = "moving_average_test.py",
+    srcs_version = "PY2AND3",
+    deps = [
+        ":optimizers",
+    ],
+)
+
+py_test(
     name = "weight_decay_optimizers_test",
     size = "small",
     srcs = [
         "weight_decay_optimizers_test.py",
     ],
     main = "weight_decay_optimizers_test.py",
-=======
-    name = "moving_average_test",
-    size = "small",
-    srcs = [
-        "moving_average_test.py",
-    ],
-    main = "moving_average_test.py",
->>>>>>> 4118a11f
     srcs_version = "PY2AND3",
     deps = [
         ":optimizers",
